--- conflicted
+++ resolved
@@ -298,11 +298,7 @@
 
 # Speed perturbation
 speed_perturb: !new:speechbrain.augment.time_domain.SpeedPerturb
-<<<<<<< HEAD
-    orig_freq: 16000
-=======
     orig_freq: !ref <sample_rate>
->>>>>>> 821fc8a6
     speeds: [95, 100, 105]
 
 # Time Drop
